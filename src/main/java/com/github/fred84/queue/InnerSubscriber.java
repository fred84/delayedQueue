--- conflicted
+++ resolved
@@ -76,10 +76,6 @@
                     }
                 })
                 .subscribeOn(handlerScheduler)
-<<<<<<< HEAD
-                .contextWrite(c -> contextHandler.subscriptionContext(c, envelope.getLogContext()))
-=======
->>>>>>> 2bdff98f
                 .subscribe(r -> {
                     LOG.debug("event processing completed [{}]", envelope);
                     requestInner(1);
